import math

from imblearn.metrics import classification_report_imbalanced
from matplotlib import pyplot as plt
from sklearn import metrics
from sklearn.model_selection import GridSearchCV, train_test_split
from sklearn.pipeline import Pipeline
from sklearn.preprocessing import RobustScaler, StandardScaler
from sklearn.utils.class_weight import compute_sample_weight

from yellowcab.io.output import save_model
from yellowcab.io.utils import (flatten_list, get_random_state,
                                get_zone_information)
from yellowcab.preprocessing import transform_columns


def _make_data_preparation(
    df,
    relevant_features,
    is_manhattan=False,
    drop_first=False,
    use_created_features=False,
):
    """
    This function reduces the dataframe to one containing only relevant features
    for prediction purposes.
    ----------------------------------------------
    :param
        df (pandas.DataFrame): The given pandas data frame with all initial features.
        relevant_features (list): The given features upon which the model should be created.
        is_manhattan(bool): If True only the manhattan data gets selected.
        use_created_features(bool): Denotes if columns created during the data preparation step are included
        in relevant features and should be used.
    :return:
        pandas.DataFrame: Data frame containing only those features which
             are relevant for prediction.
    """
    if use_created_features:
        created_features = relevant_features.copy()
        created_features.pop("categorical_features")
    if "created_features" in relevant_features:
        relevant_features.pop("created_features")
    df = get_zone_information(df, zone_file="taxi_zones.csv")
    mask = flatten_list(list(relevant_features.values()))
    if is_manhattan:
        df = df.loc[
            (df.Borough_pickup == "Manhattan") | (df.Borough_dropoff == "Manhattan"), :
        ]
    df = df[mask]
    df = transform_columns(df=df, col_dict=relevant_features, drop_first=drop_first)
    if use_created_features:
        mask = flatten_list(list(created_features.values()))
        df = df[mask]
    return df


def _make_pipeline(
    model, model_name, feature_selector=None, feature_selection=False, scaler_type=None
):
    """
    This function assembles several steps that can be cross-validated together
    while setting different parameters.
    ----------------------------------------------
    :param
        model: Used model for prediction.
        scaler_type (boolean): What scaler should be used to transform our data.
        model_name (String): Name of used model for prediction.
        feature_selection (boolean): If features should be selected to improve estimators’
                                        accuracy scores or to boost their performance.
        feature_selector: What feature selector should be applied.
    :return:
        sklearn.pipeline: Sequentially applies the list of transformers
        and a final estimator
    """
    steps = []
    if scaler_type is not None:
        if scaler_type == "Robust":
            scaler = ("robust_scaler", RobustScaler())  # with outlier detection
            steps.append(scaler)
        else:
            scaler = ("standard_scaler", StandardScaler())
            steps.append(scaler)
    if feature_selection and feature_selector is not None:
        feature_selector_step = ("feature_selector", feature_selector)
        steps.append(feature_selector_step)
    prediction_model = (model_name, model)
    steps.append(prediction_model)
    return Pipeline(steps=steps)


def _make_train_test_split(df, target, use_sampler, sampler):
    """
    This function splits the input data set into a train an a test set, each
    for the regressors X and the dependent variable y.
    ----------------------------------------------
    :param df (pandas.DataFrame): The given pandas data frame containing data which
                                  need to be split into train and test data sets.
           target (String): Dependent variable for prediction purposes.
           use_sampler (boolean): Denotes, whether a sampler is used to handle imbalanced data with over-/ under-sampling.
           sampler: What sampler should be used for over-/ under-sampling.
    :return:
        X_train (pandas.DataFrame): Regressors used for training a model
        X_test (pandas.DataFrame): Regressors used for testing a model
        y_train (pandas.Series): Target values for training a model
        y_test (pandas.Series): Target values for testing a model
    """
    y = df.pop(target)
    X = df

    X_train, X_test, y_train, y_test = train_test_split(
        X, y, test_size=0.3, random_state=get_random_state()
    )
    if use_sampler:
        test = sampler
        X_train, y_train = test.fit_resample(X_train, y_train)
    return X_train, X_test, y_train, y_test


def _print_prediction_scores(prediction_type, y_test, X_test, pipeline):
    """
    This function prints the prediction scores for either a regression or
    a classification.
    ----------------------------------------------
    :param
        prediction_type (String): Denotes whether used for regression or classification.
        y_test (pandas.Series): Target values for testing a model
        X_test (pandas.DataFrame): Regressors used for testing a model
        pipeline (sklearn.pipeline): Sequentially applies a list of transforms and a final estimator.
    """
    if prediction_type == "classification":
        print("-------MODEL SCORES-------")
        print(classification_report_imbalanced(y_test, pipeline.predict(X_test)))
    else:
        y_pred = pipeline.predict(X_test)
        print("-------MODEL SCORES-------")
        print(f"MAE: {metrics.mean_absolute_error(y_test, y_pred): .3f}")
        print(f"MSE: {metrics.mean_squared_error(y_test, y_pred): .3f}")
        print(f"RMSE: {math.sqrt(metrics.mean_squared_error(y_test, y_pred)): .3f}")
        print(f"R2: {100 * metrics.r2_score(y_test, y_pred): .3f} %")


def _get_information_for_feature_selection(pipeline, X_train):
    """
    This function returns the result of the performed feature selection process.
    :param
        pipeline (sklearn.pipeline): Sequentially applies a list of transforms and a final estimator.
        X_train (pandas.DataFrame):  Regressors used for training a model
    """
    selected_feature_mask = pipeline.named_steps["feature_selector"].get_support()
    original_features = len(X_train.columns)
    selected_features = len(X_train.columns[selected_feature_mask])
    print(
        f"{selected_features} features were selected for prediction from the original {original_features} features."
    )


def _get_sample_weight(y_train):
    """
    This function calculates class weights for XGBClassifier in order to balance out the imbalanced class distribution.
    ----------------------------------------------
    :param
           df (pandas.DataFrame): The given pandas data frame containing data.
           target (String): Dependent variable for prediction purposes.

    """
    sample_weight = compute_sample_weight("balanced", y_train)
    return sample_weight


def make_predictions(
    df,
    prediction_type,
    target,
    model,
    model_name,
    scaler_type,
    relevant_features,
    feature_selector=None,
    feature_selection=False,
    use_sampler=False,
    sampler=None,
    show_feature_importance=False,
    drop_first_category=True,
    is_grid_search=False,
    grid_search_params=None,
    scoring=None,
    is_manhattan=False,
    use_created_features=False,
    weigh_classes=False,
):
    """
    This function predicts and prints the prediction scores of a prediction
    task dynamically defined by the input parameters.
    ----------------------------------------------
    :param
           df (pandas.DataFrame): the given pandas data frame containing data used for prediction.
           prediction_type (String: Denotes whether used for regression or classification.
           target (String): Dependent variable for prediction purposes.
           model: Used model for prediction.
           model_name (String): Name of used model for prediction.
           scaler_type (String): scaler_type: What scaler should be used to transform our data.
           relevant_features (list): Those features that should be used for prediction.
           feature_selection (boolean): If features should be selected to improve estimators’
                                        accuracy scores or to boost their performance.
           use_sampler (boolean): denotes, whether a sampler is used to handle imbalanced data with over-/ under-sampling.
           sampler: what sampler should be used for over-/ under-sampling.
           is_grid_search (boolean): It denotes if the function should be used for hyperparameter search instead of prediction. Defaults to True.
           grid_search_params (dict): The grid search parameter space that should be used.
           scoring(String): the scoring methode which will be used in the grid search cv.
           is_manhattan(bool): Builds a prediction model only for manhattan data
           use_created_features(bool): Denotes if columns created during the data preparation step are included in relevant features and should be used.
           weigh_classes(bool): denotes if the target classes should be weight to help with a imbalance dataset
    """
    if not is_grid_search:
        print(
            f"\nPredicted target: {target}, model name: {model_name}, prediction type: {prediction_type}"
        )
    else:
        print("-------GRID SEARCH-------")

    if is_manhattan:
        model_name = model_name + "_manhattan"

    df = _make_data_preparation(
        df,
        relevant_features=relevant_features,
        drop_first=drop_first_category,
        is_manhattan=is_manhattan,
        use_created_features=use_created_features,
    )
    X_train, X_test, y_train, y_test = _make_train_test_split(
        df=df, target=target, sampler=sampler, use_sampler=use_sampler
    )

    if feature_selection:
        pipeline = _make_pipeline(
            model=model,
            model_name=model_name,
            scaler_type=scaler_type,
            feature_selection=feature_selection,
            feature_selector=feature_selector,
        )
    else:
        pipeline = _make_pipeline(
            model=model, model_name=model_name, scaler_type=scaler_type
        )

    if weigh_classes:
        sample_weight = _get_sample_weight(y_train)
        pipeline_sample_weight = {
            pipeline.steps[-1][0] + "__sample_weight": sample_weight
        }

    if not is_grid_search:
        if not weigh_classes:
            pipeline = pipeline.fit(X_train, y_train)
        else:
            pipeline = pipeline.fit(X_train, y_train, **pipeline_sample_weight)
        if feature_selection:
            _get_information_for_feature_selection(pipeline=pipeline, X_train=X_train)
        if show_feature_importance and feature_selection:
            selected_feature_mask = pipeline.named_steps[
                "feature_selector"
            ].get_support()
            plt.barh(
                X_train.columns[selected_feature_mask],
                pipeline.named_steps[model_name].feature_importances_,
            )
            plt.show()
        save_model(pipeline.named_steps[model_name], model_name)
        _print_prediction_scores(
            prediction_type=prediction_type,
            y_test=y_test,
            X_test=X_test,
            pipeline=pipeline,
        )
    elif not weigh_classes:
        return find_best_parameters_for_model(
                pipeline=pipeline,
                X_train=X_train,
                y_train=y_train,
                model_name=model_name,
                model_params=grid_search_params,
                scoring=scoring,
<<<<<<< HEAD
=======
                sample_weight=pipeline_sample_weight,
>>>>>>> 67a080fb
            )
    else:
        return find_best_parameters_for_model(
            pipeline=pipeline,
            X_train=X_train,
            y_train=y_train,
            model_name=model_name,
            model_params=grid_search_params,
            scoring=scoring,
            sample_weight=pipeline_sample_weight
        )


def find_best_parameters_for_model(
    pipeline, X_train, y_train, model_params, model_name, scoring, sample_weight=None
):
    """
    This function performs a grid search with three cv on the training set.
    ----------------------------------------------
    :param
           df (pandas.DataFrame): The given pandas data frame containing data which
                                  need to be split into train and test data sets.
           scoring(String): The scoring metric used for grid search
           model: Used model for prediction.
           model_name (String): Name of used model for prediction.
           X_train (pandas.DataFrame): Training features
           y_train (pandas.DataFrame): Target
           pipeline (sklearn.pipeline): The pipeline with the model and transformers which will be used for grid search.
           sample_weight (dict): Sample weight to be used during model fit.
    """
    print(f"Running grid search for {model_name} based on {scoring}")
    grid_pipeline = GridSearchCV(
        estimator=pipeline,
        param_grid=model_params,
        n_jobs=-1,
        cv=3,
        scoring=scoring,
        verbose=True,
    )
    if sample_weight is None:
        grid_pipeline.fit(X_train, y_train)
    else:
        grid_pipeline.fit(X_train, y_train, **sample_weight)
    print(f"Best {scoring} Score was: {grid_pipeline.best_score_}")
    print(f"The best hyper parameters for {model_name} are:")
    print(grid_pipeline.best_params_)<|MERGE_RESOLUTION|>--- conflicted
+++ resolved
@@ -282,10 +282,6 @@
                 model_name=model_name,
                 model_params=grid_search_params,
                 scoring=scoring,
-<<<<<<< HEAD
-=======
-                sample_weight=pipeline_sample_weight,
->>>>>>> 67a080fb
             )
     else:
         return find_best_parameters_for_model(
@@ -297,7 +293,6 @@
             scoring=scoring,
             sample_weight=pipeline_sample_weight
         )
-
 
 def find_best_parameters_for_model(
     pipeline, X_train, y_train, model_params, model_name, scoring, sample_weight=None
