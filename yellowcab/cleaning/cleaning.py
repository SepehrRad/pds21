import warnings
import numpy as np
import pandas as pd
import calendar
from pyod.models.hbos import HBOS
from scipy.stats import zscore
from yellowcab.io.input import read_geo_dataset
from yellowcab.io.utils import get_data_path
from os import listdir
from os.path import isfile, join
from tqdm import tqdm
from yellowcab.io.input import read_parquet
from yellowcab.io.output import write_parquet

warnings.filterwarnings("ignore")

column_description = {
    "cyclical_features": [
        "start_month",
        "start_day",
        "start_hour",
        "end_hour",
        "end_day",
        "end_month",
    ],
    "categorical_features": ["RatecodeID", "payment_type"],
    "temporal_features": ["pickup_datetime", "dropoff_datetime"],
    "spatial_features": ["PULocationID", "DOLocationID"],
}


def _get_date_components(df):
    """
    This function splits the pickup- and dropoff-time columns into 3 columns each, divided by month, day and hour &
    returns the processed DataFrame.

    ----------------------------------------------

    :param
        df(pd.DataFrame): DataFrame to be processed.
    """
    for col in column_description.get("temporal_features"):
        name = col[:-9]
        df[f"{name}_month"] = df[col].dt.month
        df[f"{name}_day"] = df[col].dt.day
        df[f"{name}_hour"] = df[col].dt.hour


def _is_weekend(df):
    """
    This function adds a 'weekend'-column to the given DataFrame. It indicates whether the the trip is on the
    weekend (TRUE) or not (FALSE).

    ----------------------------------------------

    :param
        df(pd.DataFrame): DataFrame to be processed.
    """
    # get day of week from pickup
    df["weekend"] = df["pickup_datetime"].dt.dayofweek > 4


def _get_duration(df):
    """
    This function adds a 'trip_duration_minutes'-column to the given DataFrame.

    ----------------------------------------------

    :param
        df(pd.DataFrame): DataFrame to be processed.
    """
    df["trip_duration_minutes"] = (
                                          df["dropoff_datetime"] - df["pickup_datetime"]
                                  ).dt.total_seconds() / 60


def _replace_ids(df):
    """
    This function replaces the IDs of 'rate_id_dict' and 'payment_type_dict' & returns the processed DataFrame.

    ----------------------------------------------

    :param
        df(pd.DataFrame): DataFrame to be processed.
    :returns
        pd.DataFrame: Processed DataFrame.
    """
    rate_id_dict = {
        1.0: "Standard rate",
        2.0: "JFK",
        3.0: "Newark",
        4.0: "Nassau/Westchester",
        5.0: "Negotiated fare",
        6.0: "Group ride",
    }
    payment_type_dict = {
        1.0: "Credit card",
        2.0: "Cash",
        3.0: "No charge",
        4.0: "Dispute",
        5.0: "Unknown",
        6.0: "Voided trip",
    }
    df["RatecodeID"].replace(rate_id_dict, inplace=True)
    df["payment_type"].replace(payment_type_dict, inplace=True)
    df = df[pd.to_numeric(df["RatecodeID"], errors="coerce").isna()]
    df = df[pd.to_numeric(df["payment_type"], errors="coerce").isna()]
    return df


def _set_column_types(df):
    """
    Sets the column types for the given DataFrame.

    ----------------------------------------------

    :param
        df(pd.DataFrame): DataFrame to be processed.
    :returns
        pd.DataFrame: Processed DataFrame.
    """
    categorical_cols = column_description.get("categorical_features")
    spatial_cols = column_description.get("spatial_features")
    df[categorical_cols] = df[categorical_cols].astype("category")
    df[spatial_cols] = df[spatial_cols].astype("str")


def _remove_invalid_numeric_data(df, verbose=False):
    """
    This functions removes negative (faulty) numeric values from the given DataFrame & returns the processed DataFrame.

    ----------------------------------------------

    :param
        df(pd.DataFrame): DataFrame to be processed.
        verbose(boolean): Set 'True' to get detailed logging information.
    :returns
        pd.DataFrame: Processed DataFrame.
    """
    df_numeric_view = df.select_dtypes(include="number")
    sum_negative_entries = 0
    for col in df_numeric_view.columns:
        if col in ["passenger_count", "trip_distance"]:
            negative_entries = df[df[col] <= 0]
        else:
            negative_entries = df[df[col] < 0]
        if verbose:
            print(f"--> {negative_entries.shape[0]} invalid entries found in {col}")
        sum_negative_entries += negative_entries.shape[0]
        df.drop(negative_entries.index, inplace=True)
    print(f"{sum_negative_entries} invalid entries have been successfully dropped!")
    return df.reset_index(drop=True)


def _remove_outliers(
        df,
        density_sensitive_cols,
        excluded_cols=None,
        n_bins=10,
        zscore_threshold=4.5,
        verbose=False,
        contamination=0.1,
        tol=0.5,
        alpha=0.1,
):
    """
    This functions removes outliers by applying two different algorithms on specific columns:

    - outliers in density sensitive columns get detected by 'zscore'-algorthm.
    - outliers in other columns get detected by 'HBOS'-algorithm.

    ----------------------------------------------

    :param
        df(pd.DataFrame): DataFrame to be processed.
        density_sensitive_cols(list): Columns to run 'zscore'-algorithm on.
        excluded_cols(list): Columns without outlier detection.
        n_bins(int): Hyperparameter for 'HBOS'-algorithm.
        zscore_threshold(float): Hyperparameter for 'zscore'-algorithm.
        verbose(boolean): Set 'True' to get detailed logging information.
        contamination(float): Hyperparameter for 'HBOS'-algorithm.
        tol(float): Hyperparameter for 'HBOS'-algorithm.
        alpha(float): Hyperparameter for 'HBOS'-algorithm.
    :returns
        pd.DataFrame: Processed DataFrame.
    """
    if n_bins == "auto":
        n_bins = int(
            1 + 3.322 * np.log(df.shape[0])
        )  # Sturge’s Rule for detecting bin numbers automatically

    outlier_count = 0
    df_numeric_view = df.select_dtypes(include="number")

    for col in df_numeric_view.columns:
        if excluded_cols and col in excluded_cols:
            continue
        if col in density_sensitive_cols:
            df[f"{col}_zscore"] = np.around(np.abs(zscore(df[col])), decimals=1)
            outlier = df[df[f"{col}_zscore"] > zscore_threshold]
            outlier_count += outlier.shape[0]
            df.drop(outlier.index, inplace=True)
            if verbose:
                print(
                    f"--> {outlier.shape[0]} outlier detected and removed from {col} column using zscore"
                )
            continue
        hbos = HBOS(alpha=alpha, contamination=contamination, n_bins=n_bins, tol=tol)
        hbos.fit(df[[col]])
        df[f"{col}_anamoly_score"] = hbos.predict(df[[col]])
        outlier = df[df[f"{col}_anamoly_score"] == 1]
        outlier_count += outlier.shape[0]
        df.drop(outlier.index, inplace=True)
        if verbose:
            print(
                f"--> {outlier.shape[0]} outlier detected and removed from {col} column using HBOS algorithm"
            )

    outlier_score_cols_mask = (df.columns.str.contains("anamoly_score")) | (
        df.columns.str.contains("zscore")
    )
    df = df.loc[:, ~outlier_score_cols_mask]

    print(f"Outlier detection completed. Number of removed outlier: {outlier_count}")

    return df.reset_index(drop=True)


def _remove_date_outliers(df, month):
    """
    This function removes trips from the given DataFrame, which do not start in the expected month.

    ----------------------------------------------

    :param
        df(pd.DataFrame): DataFrame to be processed.
        month(integer): Month of the year (1 = January, 2 = February...).
    :returns:
        pd.DataFrame: Processed DataFrame.
    """
    date_outliers = df.shape[0]
    df = df[
        ~(
                (df["pickup_datetime"].dt.year != 2020)
                | (df["pickup_datetime"].dt.month != month)
        )
    ]
    date_outliers -= df.shape[0]
    print(f"{date_outliers} invalid date entries have been successfully dropped!")

    return df.reset_index(drop=True)


def _merge_geodata(df):
    """
    This function merges the given Dataframe with the geodata.

    ----------------------------------------------

    :param
        df(pd.DataFrame): DataFrame to be processed.
    :returns:
        pd.DataFrame: Merged DataFrame.
    """
<<<<<<< HEAD
    zones_gdf = read_geo_dataset('taxi_zones.geojson')
    zones_gdf['centers_long'] = zones_gdf['geometry'].centroid.x
    zones_gdf['centers_lat'] = zones_gdf['geometry'].centroid.y
    zones_gdf['LocationID'] = zones_gdf['LocationID'].astype('str')
    df_gdf = df.merge(
        zones_gdf[['LocationID', 'centers_lat', 'centers_long']],
        how="left", left_on='PULocationID', right_on='LocationID')
    df_gdf = df_gdf.merge(
        zones_gdf[['LocationID', 'centers_lat', 'centers_long']],
        how="left", left_on='DOLocationID', right_on='LocationID', suffixes=("_pickup", "_dropoff"))
=======
    zones_gdf = yellowcab.io.read_geo_dataset("taxi_zones.geojson")
    zones_gdf["centers_long"] = zones_gdf["geometry"].centroid.x
    zones_gdf["centers_lat"] = zones_gdf["geometry"].centroid.y
    zones_gdf["LocationID"] = zones_gdf["LocationID"].astype("str")
    df_gdf = df.merge(
        zones_gdf[["LocationID", "geometry", "centers_lat", "centers_long"]],
        how="left",
        left_on="PULocationID",
        right_on="LocationID",
    )
    df_gdf = df_gdf.merge(
        zones_gdf[["LocationID", "geometry", "centers_lat", "centers_long"]],
        how="left",
        left_on="DOLocationID",
        right_on="LocationID",
        suffixes=("_pickup", "_dropoff"),
    )
>>>>>>> baabb31d
    zone_outliers = df_gdf.shape[0]
    df_gdf.dropna(inplace=True)
    zone_outliers -= df_gdf.shape[0]
    print(f"{zone_outliers} invalid zone entries have been successfully dropped!")
    return df_gdf.reset_index(drop=True)


def clean_dataset(df, month, verbose=False):
    """
    This function combines all functions of this 'cleaning'-class to detect and delete outliers and faulty trips.
    Furthermore the geodata is getting merged.

    ----------------------------------------------

    :param
        df(pd.DataFrame): DataFrame to be processed.
        month(integer): Month of the year (1 = January, 2 = February...).
        verbose(boolean): Set 'True' to get detailed logging information.
    :returns
        pd.DataFrame: Processed DataFrame.
    """
    df.rename(
        columns={
            "tpep_pickup_datetime": "pickup_datetime",
            "tpep_dropoff_datetime": "dropoff_datetime",
        },
        inplace=True,
    )
    _set_column_types(df)
    df = _remove_invalid_numeric_data(df, verbose=verbose)
    df = _remove_date_outliers(df, month=month)
    df = _merge_geodata(df)
    _get_duration(df)
    df = _replace_ids(df)
    df = _remove_outliers(
        df,
        density_sensitive_cols=[
            "passenger_count",
            "total_amount",
            "trip_duration_minutes",
            "trip_distance",
            "congestion_surcharge",
            "tip_amount",
        ],
        excluded_cols=[
            "centers_long_pickup",
            "centers_lat_pickup",
            "centers_long_dropoff",
            "centers_lat_dropoff",
        ],
        n_bins="auto",
        verbose=verbose,
    )
    _get_date_components(df)
    _is_weekend(df)
<<<<<<< HEAD
    df = df.loc[~(df['payment_type'] == 'Unknown')]
    return df.drop(columns=['LocationID_pickup', 'LocationID_dropoff'])


def clean_all_datasets(base_path=get_data_path(), relative_path="input/trip_data", verbose=False):
    """
    Doc String!
    """
    data_path = join(base_path, relative_path)
    data_sets = [dataset for dataset in listdir(data_path) if isfile(join(data_path, dataset))]
    if not all('.parquet' in name for name in data_sets):
        raise ValueError("The given directory includes non parquet files")
    for parquet_file in tqdm(data_sets):
        # assumes 01.parquet,02.parquet,...
        month = int(parquet_file.split('.parquet')[0])
        print(f'Started cleaning the {calendar.month_name[month]} data set')
        cleaned_df = clean_dataset(read_parquet(parquet_file), month=month, verbose=verbose)
        write_parquet(cleaned_df, filename=f'{calendar.month_name[month]}_cleaned.parquet')
        print(f'Finished cleaning the {calendar.month_name[month]} data set')
=======
    return df.drop(columns=["LocationID_pickup", "LocationID_dropoff"])
>>>>>>> baabb31d
<|MERGE_RESOLUTION|>--- conflicted
+++ resolved
@@ -153,15 +153,15 @@
 
 
 def _remove_outliers(
-        df,
-        density_sensitive_cols,
-        excluded_cols=None,
-        n_bins=10,
-        zscore_threshold=4.5,
-        verbose=False,
-        contamination=0.1,
-        tol=0.5,
-        alpha=0.1,
+    df,
+    density_sensitive_cols,
+    excluded_cols=None,
+    n_bins=10,
+    zscore_threshold=4.5,
+    verbose=False,
+    contamination=0.1,
+    tol=0.5,
+    alpha=0.1,
 ):
     """
     This functions removes outliers by applying two different algorithms on specific columns:
@@ -241,8 +241,8 @@
     date_outliers = df.shape[0]
     df = df[
         ~(
-                (df["pickup_datetime"].dt.year != 2020)
-                | (df["pickup_datetime"].dt.month != month)
+            (df["pickup_datetime"].dt.year != 2020)
+            | (df["pickup_datetime"].dt.month != month)
         )
     ]
     date_outliers -= df.shape[0]
@@ -262,7 +262,6 @@
     :returns:
         pd.DataFrame: Merged DataFrame.
     """
-<<<<<<< HEAD
     zones_gdf = read_geo_dataset('taxi_zones.geojson')
     zones_gdf['centers_long'] = zones_gdf['geometry'].centroid.x
     zones_gdf['centers_lat'] = zones_gdf['geometry'].centroid.y
@@ -273,25 +272,6 @@
     df_gdf = df_gdf.merge(
         zones_gdf[['LocationID', 'centers_lat', 'centers_long']],
         how="left", left_on='DOLocationID', right_on='LocationID', suffixes=("_pickup", "_dropoff"))
-=======
-    zones_gdf = yellowcab.io.read_geo_dataset("taxi_zones.geojson")
-    zones_gdf["centers_long"] = zones_gdf["geometry"].centroid.x
-    zones_gdf["centers_lat"] = zones_gdf["geometry"].centroid.y
-    zones_gdf["LocationID"] = zones_gdf["LocationID"].astype("str")
-    df_gdf = df.merge(
-        zones_gdf[["LocationID", "geometry", "centers_lat", "centers_long"]],
-        how="left",
-        left_on="PULocationID",
-        right_on="LocationID",
-    )
-    df_gdf = df_gdf.merge(
-        zones_gdf[["LocationID", "geometry", "centers_lat", "centers_long"]],
-        how="left",
-        left_on="DOLocationID",
-        right_on="LocationID",
-        suffixes=("_pickup", "_dropoff"),
-    )
->>>>>>> baabb31d
     zone_outliers = df_gdf.shape[0]
     df_gdf.dropna(inplace=True)
     zone_outliers -= df_gdf.shape[0]
@@ -347,7 +327,6 @@
     )
     _get_date_components(df)
     _is_weekend(df)
-<<<<<<< HEAD
     df = df.loc[~(df['payment_type'] == 'Unknown')]
     return df.drop(columns=['LocationID_pickup', 'LocationID_dropoff'])
 
@@ -366,7 +345,4 @@
         print(f'Started cleaning the {calendar.month_name[month]} data set')
         cleaned_df = clean_dataset(read_parquet(parquet_file), month=month, verbose=verbose)
         write_parquet(cleaned_df, filename=f'{calendar.month_name[month]}_cleaned.parquet')
-        print(f'Finished cleaning the {calendar.month_name[month]} data set')
-=======
-    return df.drop(columns=["LocationID_pickup", "LocationID_dropoff"])
->>>>>>> baabb31d
+        print(f'Finished cleaning the {calendar.month_name[month]} data set')