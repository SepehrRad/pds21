--- conflicted
+++ resolved
@@ -107,13 +107,7 @@
     return df
 
 
-<<<<<<< HEAD
 def read_geo_dataset(geojson_file, base_path=get_data_path(), relative_path="input/taxi_zones"):
-=======
-def read_geo_dataset(
-    csv_file, geojson_file, base_path=get_data_path(), relative_path="input/taxi_zones"
-):
->>>>>>> 27f9ed68
     """
     This function reads a geojson and an associated csv file & returns it as a pd.DataFrame.
     ----------------------------------------------
@@ -132,12 +126,7 @@
         nyc_zones = nyc_zones.to_crs("EPSG:4326")
     except FileNotFoundError:
         print("Data file not found. Path was " + geojson_path)
-<<<<<<< HEAD
     return nyc_zones
-=======
-    zones_gdf = nyc_zones.merge(taxi_zone_df, how="left", on="LocationID")
-    return zones_gdf
->>>>>>> 27f9ed68
 
 
 def read_model(name="model.pkl"):
