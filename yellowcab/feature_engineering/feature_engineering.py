--- conflicted
+++ resolved
@@ -10,19 +10,14 @@
     to the input dataset, based on the input date_column in case it is based on time.
     ----------------------------------------------
     :param
-        data_set: Dataframe to what the columns should be added.
+        data_set (pd.DataFrame): Dataframe to what the columns should be added.
         date_column: The column we use for comparing the dates.
     :return:
-        dataframe: The input dataframe with the new columns added.
-    """
-<<<<<<< HEAD
+        pd.DataFrame: The input dataframe with the new columns added.
+    """
     data_set = create_holiday_column(data_set, date_column)
     data_set = create_season_column(data_set, date_column)
     data_set = create_covid_relevant_features(data_set, date_column)
-=======
-    data_set = create_holiday_column(data_set, date_colummn)
-    data_set = create_season_column(data_set, date_colummn)
-    data_set = create_covid_relevant_features(data_set, date_colummn)
     data_set = _manhattan_dist_vectorized(data_set)
 
     data_set["bearing_distance"] = _bearing_dist_vectorized(
@@ -41,7 +36,6 @@
 
     data_set = _get_weekday(data_set)
 
->>>>>>> b818f493
     return data_set
 
 
