--- conflicted
+++ resolved
@@ -17,14 +17,10 @@
 from panel.interact import fixed, interact
 from plotly import express as px
 
-<<<<<<< HEAD
 from yellowcab.input_output.input import read_geo_dataset
 from yellowcab.input_output.utils import get_zone_information
-=======
-import yellowcab
-from yellowcab.io.input import read_geo_dataset
-from yellowcab.io.utils import get_zone_information
->>>>>>> c3a37366
+from yellowcab.eda import agg_stats
+
 
 
 def create_animated_monthly_plot(df, aspect="pickup"):
@@ -1239,20 +1235,20 @@
                 df = df.loc[(df["dropoff_zone"].str.contains("Airport"))]
 
     # number of trips dataframes
-    df_agg_count_monthly = yellowcab.eda.agg_stats(
+    df_agg_count_monthly = agg_stats(
         df["pickup_datetime"].dt.month, df["pickup_month"], ["count"]
     )
-    df_agg_count_weekly = yellowcab.eda.agg_stats(
+    df_agg_count_weekly = agg_stats(
         df["pickup_datetime"].dt.week, df["pickup_month"], ["count"]
     )
 
     # feature dataframes
     if feature != "start_or_destination":
         # mean plots
-        df_agg_mean_monthly = yellowcab.eda.agg_stats(
+        df_agg_mean_monthly = agg_stats(
             df["pickup_datetime"].dt.month, df[feature], ["mean"]
         )
-        df_agg_mean_weekly = yellowcab.eda.agg_stats(
+        df_agg_mean_weekly = agg_stats(
             df["pickup_datetime"].dt.week, df[feature], ["mean"]
         )
     else:
