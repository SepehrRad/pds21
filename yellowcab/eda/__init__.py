from .aggregation import *
<<<<<<< HEAD
from .trip_duration_distribution import *
=======
from .dashboard import *
>>>>>>> d22161cb
<|MERGE_RESOLUTION|>--- conflicted
+++ resolved
@@ -1,6 +1,3 @@
 from .aggregation import *
-<<<<<<< HEAD
 from .trip_duration_distribution import *
-=======
-from .dashboard import *
->>>>>>> d22161cb
+from .dashboard import *