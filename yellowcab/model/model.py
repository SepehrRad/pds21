import xgboost as xgb
from imblearn.under_sampling import NearMiss
from sklearn.feature_selection import SelectFromModel, SelectKBest, f_classif
from sklearn.linear_model import Lasso, LinearRegression, LogisticRegression

from ..feature_engineering import add_relevant_features
from ..io import get_random_state
from ..prediction import make_predictions


def make_baseline_predictions(df):
    """
    This function performs baseline predictions for both classification and
    regression. Those can be used to evaluate fall other machine learning algorithms,
    as it provides the required point of comparison.
    ----------------------------------------------
    :param
            df (pandas.DataFrame): the given pandas data frame containing data
                                  used for prediction.
    :return:
    """
    classification_model = LogisticRegression(
        multi_class="multinomial",
        class_weight="balanced",
        n_jobs=-1,
        random_state=get_random_state(),
        max_iter=5000,
    )
    regression_model = LinearRegression(n_jobs=-1)

    nr = NearMiss()

    # base_line classification for "payment_type"
    make_predictions(
        df=df,
        prediction_type="classification",
        target="payment_type",
        model=classification_model,
        relevant_features={
            "target": "payment_type",
            "cyclical_features": [
                "pickup_month",
                "pickup_day",
                "pickup_hour",
                "dropoff_hour",
                "dropoff_day",
                "dropoff_month",
            ],
            "categorical_features": ["Zone_pickup", "Zone_dropoff"],
            "numerical_features": [
                "passenger_count",
                "trip_distance",
                "total_amount",
                "trip_duration_minutes",
            ],
        },
        scaler_type="standard_scaler",
        model_name="base_clas_payment_type",
    )

    # base_line classification for "payment_type" using under-sampling (near-miss)
    make_predictions(
        df=df,
        prediction_type="classification",
        target="payment_type",
        model=classification_model,
        relevant_features={
            "target": "payment_type",
            "cyclical_features": [
                "pickup_month",
                "pickup_day",
                "pickup_hour",
                "dropoff_hour",
                "dropoff_day",
                "dropoff_month",
            ],
            "categorical_features": ["Zone_pickup", "Zone_dropoff"],
            "numerical_features": [
                "passenger_count",
                "trip_distance",
                "total_amount",
                "trip_duration_minutes",
            ],
        },
        scaler_type="standard_scaler",
        model_name="base_clas_payment_type_nm",
        use_sampler=True,
        sampler=nr,
    )

    # base_line regression for "trip_distance"
    make_predictions(
        df=df,
        prediction_type="regression",
        target="trip_distance",
        model=regression_model,
        relevant_features={
            "target": "trip_distance",
            "categorical_features": ["Zone_dropoff", "Zone_pickup"],
            "cyclical_features": ["pickup_month", "pickup_day", "pickup_hour"],
            "numerical_features": ["passenger_count"],
        },
        scaler_type=None,
        model_name="base_reg_trip_distance",
    )

    # base-line regression for "fare_amount"
    make_predictions(
        df=df,
        prediction_type="regression",
        target="fare_amount",
        model=regression_model,
        scaler_type=None,
        relevant_features={
            "target": "fare_amount",
            "categorical_features": ["Zone_dropoff", "Zone_pickup"],
            "cyclical_features": ["pickup_month", "pickup_day", "pickup_hour"],
            "numerical_features": ["passenger_count"],
        },
        model_name="base_reg_fare_amount",
        use_sampler=False,
        sampler=None,
    )


def trip_distance_regression_base(df):
    """
    This function predicts the trip distance with using xgboost. Information is used that was available at
    the start of the trip (including additional created features).
    :param
            df (pandas.DataFrame): the given pandas data frame containing data
                                  used for prediction.
           feature_selection (boolean): If features should be selected to improve estimators’
                                        accuracy scores or to boost their performance.
    """

    feature_selector = SelectFromModel(Lasso(alpha=0.01))
    df = add_relevant_features(df, "pickup_datetime")

    make_predictions(
        df=df,
        prediction_type="regression",
        target="trip_distance",
        relevant_features={
            "target": "trip_distance",
            "categorical_features": ["Zone_dropoff", "Zone_pickup"],
            "cyclical_features": [],
            "numerical_features": [
                "passenger_count",
                "Holiday",
                "covid_lockdown",
                "covid_school_restrictions",
                "covid_new_cases",
                "pickup_month",
                "pickup_day",
                "pickup_hour",
                "haversine_distance",
                "bearing_distance",
                "manhattan_distance",
                "weekend",
                "weekday",
            ],
        },
        feature_selector=feature_selector,
        feature_selection=True,
        model=xgb.XGBRegressor(n_estimators=100),
        model_name="xg_boost",
        scaler_type=None,
        use_sampler=False,
        show_feature_importance=True,
        sampler=None,
    )


def build_fare_amount_model_base(df):
    """
    This Function predicts a fare amount based on training data, using XGBoost Regressor.
    This Function should be called only with a sub sample of the available data.
    This is a basic model with no hyper parameter being tuned.
    -------------------------------------------------------------------------------
    :param
        df(pandas.DataFrame): the given pandas data frame containing data
                                  used for prediction.
    """
    # The pickup month/day/hour will not be transformed as
    # there is no need for cyclical transformation when using a decision tree
    relevant_features = {
                            "target": "payment_type",
                            "cyclical_features": [
                                "pickup_month",
                                "pickup_day",
                                "pickup_hour",
                                "dropoff_hour",
                                "dropoff_day",
                                "dropoff_month",
                            ],
                            "categorical_features": ["Zone_pickup", "Zone_dropoff"],
                            "numerical_features": [
                                "passenger_count",
                                "trip_distance",
                                "total_amount",
                                "trip_duration_minutes",
                            ],
                        },

    feature_selector = SelectFromModel(Lasso(alpha=0.1))
    model = xgb.XGBRegressor(n_jobs=-1, n_estimators=100)
    make_predictions(
        df=df,
        relevant_features=relevant_features,
        target="fare_amount",
        scaler_type=None,
        prediction_type="regression",
        model_name="xgb_model_fare_amount_base",
        model=model,
        feature_selection=True,
        feature_selector=feature_selector,
        show_feature_importance=True,
        drop_first_category=False,
    )


def fare_amount_hyper_parameter_optimization(df):
    """
    This Function run a grid search on the data and print out the best hyper parameters for a the fare amount model
    This Function should be called only with a sub sample of the available data.
    -------------------------------------------------------------------------------
    :param
        df(pandas.DataFrame): the given pandas data frame containing data
                                  used for grid search.
    """
    # The pickup month/day/hour will not be transformed as
    # there is no need for cyclical transformation when using a decision tree
    relevant_features = {
        "target": "fare_amount",
        "categorical_features": [],
        "numerical_features": [
            "trip_distance",
            "trip_duration_minutes",
            "pickup_month",
            "pickup_hour",
        ],
        "cyclical_features": [],
    }

    model = xgb.XGBRegressor(n_jobs=-1, subsample=0.7, colsample_bytree=0.8)
    model_params = {
        "xgb_fare_amount_model__learning_rate": [0.1, 0.05, 1],
        "xgb_fare_amount_model__max_depth": [3, 5, 7, 10, 20],
        "xgb_fare_amount_model__min_child_weight": [1, 4, 7],
        "xgb_fare_amount_model__reg_lambda": [5, 10, 50],
        "xgb_fare_amount_model__subsample": [0.5, 0.7, 1],
        "xgb_fare_amount_model__colsample_bytree": [0.5, 0.7, 0.9],
        "xgb_fare_amount_model__n_estimators": [60, 80, 100],
    }
    make_predictions(
        df=df,
        relevant_features=relevant_features,
        target="fare_amount",
        scaler_type=None,
        prediction_type="regression",
        model_name="xgb_fare_amount_model",
        model=model,
        feature_selection=False,
        show_feature_importance=True,
        drop_first_category=False,
        is_grid_search=True,
        grid_search_params=model_params,
        scoring="neg_mean_absolute_error",
    )


def build_fare_amount_model_optimized(df, manhattan=False):
    """
    This Function predicts a fare amount based training data, using XGBoost Regressor.
    This model uses the optimized hyper parameters and the selected features in the base model
    -------------------------------------------------------------------------------
    :param
        df(pandas.DataFrame): the given pandas data frame containing data
                                  used for prediction.
        manhattan(bool): If set to true the model will only considers the pickup/dropoff from/to manhattan. Default: False
    """
    # The pickup month/day/hour will not be transformed as
    # there is no need for cyclical transformation when using a decision tree
    relevant_features = {
        "target": "fare_amount",
        "categorical_features": [],
        "numerical_features": [
            "trip_distance",
            "trip_duration_minutes",
            "pickup_month",
            "pickup_hour",
        ],
        "cyclical_features": [],
    }

    model = xgb.XGBRegressor(
        n_jobs=-1,
        n_estimators=80,
        learning_rate=0.1,
        max_depth=10,
        min_child_weight=1,
        reg_lambda=10,
        subsample=0.7,
        colsample_bytree=0.9,
    )

    make_predictions(
        df=df,
        relevant_features=relevant_features,
        target="fare_amount",
        scaler_type=None,
        prediction_type="regression",
        model_name="xgb_model_fare_amount_optimized",
        model=model,
        feature_selection=False,
        show_feature_importance=True,
        drop_first_category=False,
<<<<<<< HEAD
    )


def build_payment_type_model_base(df):
    """
    This Function predicts a fare amount based on training data, using XGBoost Regressor.
    This Function should be called only with a sub sample of the available data.
    This is a basic model with no hyper parameter being tuned.
    -------------------------------------------------------------------------------
    :param
        df(pandas.DataFrame): the given pandas data frame containing data
                                  used for prediction.
    """
    # The pickup month/day/hour will not be transformed as
    # there is no need for cyclical transformation when using a decision tree
    relevant_features = {
        "target": "payment_type",
        "cyclical_features": [],
        "categorical_features": ["Zone_pickup", "Zone_dropoff"],
        "numerical_features": [
            "passenger_count",
            "trip_distance",
            "total_amount",
            "trip_duration_minutes",
            "passenger_count",
            "Holiday",
            "covid_lockdown",
            "covid_school_restrictions",
            "covid_new_cases",
            "pickup_month",
            "pickup_day",
            "pickup_hour",
            "haversine_distance",
            "bearing_distance",
            "manhattan_distance",
            "weekend",
            "weekday",
        ],
    }

    feature_selector = SelectKBest(score_func=f_classif, k=10)
    model = xgb.XGBClassifier(n_jobs=-1, n_estimators=100, objective="multi:softmax", num_class=4)
    make_predictions(
        df=df,
        relevant_features=relevant_features,
        target="payment_type",
        scaler_type=None,
        prediction_type="classification",
        model_name="xgb_model_payment_type_base",
        model=model,
        feature_selection=True,
        feature_selector=feature_selector,
        show_feature_importance=True,
        drop_first_category=False,
    )


def payment_type_hyper_parameter_optimization(df):
    """
    This Function run a grid search on the data and print out the best hyper parameters for the payment type model
    This Function should be called only with a sub sample of the available data.
    -------------------------------------------------------------------------------
    :param
        df(pandas.DataFrame): the given pandas data frame containing data
                                  used for grid search.
    """
    # The pickup month/day/hour will not be transformed as
    # there is no need for cyclical transformation when using a decision tree
    relevant_features = {
        "target": "payment_type",
        "cyclical_features": [],
        "categorical_features": ["Zone_pickup", "Zone_dropoff"],
        "numerical_features": [
            "covid_lockdown",
            "total_amount",
        ],
        "created_features": [
            "Zone_dropoff_JFK Airport",
            "Zone_dropoff_Flushing Meadows-Corona Park",
            "Zone_dropoff_East Harlem North",
            "Zone_pickup_Central Harlem North",
            "Zone_pickup_JFK Airport",
            "Zone_pickup_East Harlem South",
        ]
    }
    model = xgb.XGBClassifier(n_jobs=-1, subsample=0.7, colsample_bytree=0.8, objective="multi:softmax", num_class=4)
    model_params = {
        "xgb_payment_type_model__max_depth": [3, 5,6],
        "xgb_payment_type_model__min_child_weight": [1, 4, 7],
        "xgb_payment_type_model__max_delta_step": [0, 1, 3],
        "xgb_payment_type_model__reg_lambda": [0, 1, 7],
    }
    make_predictions(
        df=df,
        relevant_features=relevant_features,
        target="payment_type",
        scaler_type=None,
        prediction_type="classification",
        model_name="xgb_payment_type_model",
        model=model,
        feature_selection=False,
        show_feature_importance=True,
        drop_first_category=False,
        is_grid_search=True,
        grid_search_params=model_params,
        scoring="f1",
        use_created_features=True,
    )


def build_payment_type_model_optimized(df):
    """
    This Function predicts a payment type based training data, using XGBoost Classifier.
    This model uses the optimized hyper parameters and the selected features in the base model
    -------------------------------------------------------------------------------
    :param
        df(pandas.DataFrame): the given pandas data frame containing data
                                  used for prediction.
    """
    # The pickup month/day/hour will not be transformed as
    # there is no need for cyclical transformation when using a decision tree
    relevant_features = {
        "target": "payment_type",
        "categorical_features": [],
        "numerical_features": [
            "trip_distance",
            "trip_duration_minutes",
            "pickup_month",
            "pickup_hour",
        ],
        "cyclical_features": [],

    }

    model = xgb.XGBClassifier(
        n_jobs=-1,
        n_estimators=80,
        learning_rate=0.1,
        max_depth=10,
        min_child_weight=1,
        reg_lambda=10,
        subsample=0.7,
        colsample_bytree=0.9,
    )
    make_predictions(
        df=df,
        relevant_features=relevant_features,
        target="payment_type",
        scaler_type=None,
        prediction_type="classification",
        model_name="xgb_model_payment_type_optimized",
        model=model,
        feature_selection=False,
        show_feature_importance=True,
        drop_first_category=False,
=======
        is_manhattan=manhattan,
>>>>>>> d44c116f
    )<|MERGE_RESOLUTION|>--- conflicted
+++ resolved
@@ -316,7 +316,7 @@
         feature_selection=False,
         show_feature_importance=True,
         drop_first_category=False,
-<<<<<<< HEAD
+        is_manhattan=manhattan,
     )
 
 
@@ -472,7 +472,4 @@
         feature_selection=False,
         show_feature_importance=True,
         drop_first_category=False,
-=======
-        is_manhattan=manhattan,
->>>>>>> d44c116f
     )