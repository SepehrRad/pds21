from setuptools import find_packages, setup

setup(
    name="yellowcab",
    version="0.0.1dev1",
    description="Semester Project - Programming Data Science",
    author="Student",
    author_email="student@uni-koeln.de",
<<<<<<< HEAD
    packages=["yellowcab"],
    install_requires=["pandas", "click", "scikit-learn", "pyarrow"],
=======
    packages=find_packages(include=["yellowcab", "yellowcab.*"]),
    install_requires=["pandas", "numpy", "click", "scikit-learn"],
>>>>>>> cd227d2a
    entry_points={"console_scripts": ["yellowcab=yellowcab.cli:main"]},
)<|MERGE_RESOLUTION|>--- conflicted
+++ resolved
@@ -6,12 +6,7 @@
     description="Semester Project - Programming Data Science",
     author="Student",
     author_email="student@uni-koeln.de",
-<<<<<<< HEAD
-    packages=["yellowcab"],
-    install_requires=["pandas", "click", "scikit-learn", "pyarrow"],
-=======
     packages=find_packages(include=["yellowcab", "yellowcab.*"]),
-    install_requires=["pandas", "numpy", "click", "scikit-learn"],
->>>>>>> cd227d2a
+    install_requires=["pandas", "numpy", "click", "scikit-learn", "pyarrow"],
     entry_points={"console_scripts": ["yellowcab=yellowcab.cli:main"]},
 )