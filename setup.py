--- conflicted
+++ resolved
@@ -1,6 +1,6 @@
 from setuptools import find_packages, setup
 
-requirements = ["pandas", "numpy", "click", "scikit-learn"]
+requirements = ["pandas", "numpy", "click", "scikit-learn", "pyarrow"]
 
 setup(
     name="yellowcab",
@@ -10,11 +10,7 @@
     author="Christian Bergen, Nina Annika Erlacher, Nico Liedmeyer, Sepehr Salemirad, Simon Maximilian Wolf",
     author_email="ssalemir@smail.uni-koeln.de",
     packages=find_packages(include=["yellowcab", "yellowcab.*"]),
-<<<<<<< HEAD
-    install_requires=["pandas", "numpy", "click", "scikit-learn", "pyarrow"],
-=======
     install_requires=requirements,
->>>>>>> 87d59cf5
     entry_points={"console_scripts": ["yellowcab=yellowcab.cli:main"]},
     keywords="PDS",
     classifiers=[
