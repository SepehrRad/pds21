--- conflicted
+++ resolved
@@ -1,28 +1,25 @@
 from setuptools import find_packages, setup
+
+requirements = ["pandas", "numpy", "click", "scikit-learn", "pyarrow", 'scipy', 'pyod']
 
 setup(
     name="yellowcab",
     version="0.0.1dev1",
     description="Semester Project - Programming Data Science",
-    author="Student",
-    author_email="student@uni-koeln.de",
-<<<<<<< HEAD
-    packages=["yellowcab"],
-    install_requires=[
-        'pandas',
-        'click',
-        'scikit-learn',
-        'pyarrow',
-        'numpy',
-        'scipy',
-        'pyod'
+    url="https://github.com/SepehrRad/PDS_TestProject_2021",
+    author="Christian Bergen, Nina Annika Erlacher, Nico Liedmeyer, Sepehr Salemirad, Simon Maximilian Wolf",
+    author_email="ssalemir@smail.uni-koeln.de",
+    packages=find_packages(include=["yellowcab", "yellowcab.*"]),
+    install_requires=requirements,
+    entry_points={"console_scripts": ["yellowcab=yellowcab.cli:main"]},
+    keywords="PDS",
+    classifiers=[
+        "Development Status :: 1 - Beta",
+        "Intended Audience :: Science/Research",
+        "License :: GPL-3.0 License",
+        "Natural Language :: English",
+        "Operating System :: OS Independent",
+        "Programming Language :: Python",
+        "Topic :: Education",
     ],
-    entry_points={
-        'console_scripts': ['yellowcab=yellowcab.cli:main']
-    }
-=======
-    packages=find_packages(include=["yellowcab", "yellowcab.*"]),
-    install_requires=["pandas", "numpy", "click", "scikit-learn"],
-    entry_points={"console_scripts": ["yellowcab=yellowcab.cli:main"]},
->>>>>>> cd227d2a
 )