from setuptools import find_packages, setup

requirements = [
    "pandas",
    "numpy",
    "click",
    "scikit-learn",
    "pyarrow",
    "scipy",
    "pyod",
    "geopandas",
<<<<<<< HEAD
    "folium",
    "plotly",
    "branca",
=======
    "tqdm",
>>>>>>> 44180fff
]

setup(
    name="yellowcab",
    version="0.0.1dev1",
    description="Semester Project - Programming Data Science",
    url="https://github.com/SepehrRad/PDS_TestProject_2021",
    author="Christian Bergen, Nina Annika Erlacher, Nico Liedmeyer, Sepehr Salemirad, Simon Maximilian Wolf",
    author_email="ssalemir@smail.uni-koeln.de",
    packages=find_packages(include=["yellowcab", "yellowcab.*"]),
    install_requires=requirements,
    entry_points={"console_scripts": ["yellowcab=yellowcab.cli:main"]},
    keywords="PDS",
    classifiers=[
        "Development Status :: 1 - Beta",
        "Intended Audience :: Science/Research",
        "License :: GPL-3.0 License",
        "Natural Language :: English",
        "Operating System :: OS Independent",
        "Programming Language :: Python",
        "Topic :: Education",
    ],
)<|MERGE_RESOLUTION|>--- conflicted
+++ resolved
@@ -9,13 +9,11 @@
     "scipy",
     "pyod",
     "geopandas",
-<<<<<<< HEAD
     "folium",
     "plotly",
     "branca",
-=======
-    "tqdm",
->>>>>>> 44180fff
+    "tqdm"
+
 ]
 
 setup(
