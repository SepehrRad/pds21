--- conflicted
+++ resolved
@@ -14,20 +14,12 @@
       "Requirement already satisfied: numpy in /opt/anaconda3/envs/pds_env/lib/python3.8/site-packages (from yellowcab==0.0.1.dev1) (1.19.2)\r\n",
       "Requirement already satisfied: click in /opt/anaconda3/envs/pds_env/lib/python3.8/site-packages (from yellowcab==0.0.1.dev1) (7.1.2)\r\n",
       "Requirement already satisfied: scikit-learn in /opt/anaconda3/envs/pds_env/lib/python3.8/site-packages (from yellowcab==0.0.1.dev1) (0.24.1)\r\n",
-<<<<<<< HEAD
-      "Requirement already satisfied: python-dateutil>=2.7.3 in /opt/anaconda3/envs/pds_env/lib/python3.8/site-packages (from pandas->yellowcab==0.0.1.dev1) (2.8.1)\r\n",
-      "Requirement already satisfied: pytz>=2017.3 in /opt/anaconda3/envs/pds_env/lib/python3.8/site-packages (from pandas->yellowcab==0.0.1.dev1) (2021.1)\r\n",
-      "Requirement already satisfied: six>=1.5 in /opt/anaconda3/envs/pds_env/lib/python3.8/site-packages (from python-dateutil>=2.7.3->pandas->yellowcab==0.0.1.dev1) (1.15.0)\r\n",
-      "Requirement already satisfied: joblib>=0.11 in /opt/anaconda3/envs/pds_env/lib/python3.8/site-packages (from scikit-learn->yellowcab==0.0.1.dev1) (1.0.1)\r\n",
-      "Requirement already satisfied: threadpoolctl>=2.0.0 in /opt/anaconda3/envs/pds_env/lib/python3.8/site-packages (from scikit-learn->yellowcab==0.0.1.dev1) (2.1.0)\r\n",
-=======
       "Requirement already satisfied: pyarrow in /opt/anaconda3/envs/pds_env/lib/python3.8/site-packages (from yellowcab==0.0.1.dev1) (3.0.0)\r\n",
       "Requirement already satisfied: python-dateutil>=2.7.3 in /opt/anaconda3/envs/pds_env/lib/python3.8/site-packages (from pandas->yellowcab==0.0.1.dev1) (2.8.1)\r\n",
       "Requirement already satisfied: pytz>=2017.3 in /opt/anaconda3/envs/pds_env/lib/python3.8/site-packages (from pandas->yellowcab==0.0.1.dev1) (2021.1)\r\n",
       "Requirement already satisfied: six>=1.5 in /opt/anaconda3/envs/pds_env/lib/python3.8/site-packages (from python-dateutil>=2.7.3->pandas->yellowcab==0.0.1.dev1) (1.15.0)\r\n",
       "Requirement already satisfied: threadpoolctl>=2.0.0 in /opt/anaconda3/envs/pds_env/lib/python3.8/site-packages (from scikit-learn->yellowcab==0.0.1.dev1) (2.1.0)\r\n",
       "Requirement already satisfied: joblib>=0.11 in /opt/anaconda3/envs/pds_env/lib/python3.8/site-packages (from scikit-learn->yellowcab==0.0.1.dev1) (1.0.1)\r\n",
->>>>>>> 442603ed
       "Requirement already satisfied: scipy>=0.19.1 in /opt/anaconda3/envs/pds_env/lib/python3.8/site-packages (from scikit-learn->yellowcab==0.0.1.dev1) (1.6.2)\r\n",
       "Installing collected packages: yellowcab\r\n",
       "  Attempting uninstall: yellowcab\r\n",
@@ -45,11 +37,7 @@
   },
   {
    "cell_type": "code",
-<<<<<<< HEAD
-   "execution_count": 5,
-=======
    "execution_count": 2,
->>>>>>> 442603ed
    "metadata": {
     "pycharm": {
      "name": "#%%\n"
