{
 "cells": [
  {
   "cell_type": "code",
   "execution_count": 1,
   "metadata": {},
   "outputs": [
    {
     "name": "stdout",
     "output_type": "stream",
     "text": [
<<<<<<< HEAD
      "Obtaining file:///Users/simonwolf/git/pds21\r\n",
      "Requirement already satisfied: pandas in /Users/simonwolf/opt/anaconda3/envs/pds21_project/lib/python3.8/site-packages (from yellowcab==0.0.1.dev1) (1.2.4)\r\n",
      "Requirement already satisfied: click in /Users/simonwolf/opt/anaconda3/envs/pds21_project/lib/python3.8/site-packages (from yellowcab==0.0.1.dev1) (7.1.2)\r\n",
      "Requirement already satisfied: scikit-learn in /Users/simonwolf/opt/anaconda3/envs/pds21_project/lib/python3.8/site-packages (from yellowcab==0.0.1.dev1) (0.24.1)\r\n",
      "Requirement already satisfied: pyarrow in /Users/simonwolf/opt/anaconda3/envs/pds21_project/lib/python3.8/site-packages (from yellowcab==0.0.1.dev1) (3.0.0)\r\n",
      "Requirement already satisfied: numpy in /Users/simonwolf/opt/anaconda3/envs/pds21_project/lib/python3.8/site-packages (from yellowcab==0.0.1.dev1) (1.20.2)\r\n",
      "Requirement already satisfied: scipy in /Users/simonwolf/opt/anaconda3/envs/pds21_project/lib/python3.8/site-packages (from yellowcab==0.0.1.dev1) (1.6.2)\r\n",
      "Collecting pyod\r\n",
      "  Downloading pyod-0.8.8.tar.gz (102 kB)\r\n",
      "\u001B[K     |████████████████████████████████| 102 kB 3.0 MB/s eta 0:00:01\r\n",
      "\u001B[?25hRequirement already satisfied: python-dateutil>=2.7.3 in /Users/simonwolf/opt/anaconda3/envs/pds21_project/lib/python3.8/site-packages (from pandas->yellowcab==0.0.1.dev1) (2.8.1)\r\n",
      "Requirement already satisfied: pytz>=2017.3 in /Users/simonwolf/opt/anaconda3/envs/pds21_project/lib/python3.8/site-packages (from pandas->yellowcab==0.0.1.dev1) (2021.1)\r\n",
      "Requirement already satisfied: six>=1.5 in /Users/simonwolf/opt/anaconda3/envs/pds21_project/lib/python3.8/site-packages (from python-dateutil>=2.7.3->pandas->yellowcab==0.0.1.dev1) (1.15.0)\r\n",
      "Requirement already satisfied: joblib in /Users/simonwolf/opt/anaconda3/envs/pds21_project/lib/python3.8/site-packages (from pyod->yellowcab==0.0.1.dev1) (1.0.1)\r\n",
      "Collecting matplotlib\r\n",
      "  Downloading matplotlib-3.4.1-cp38-cp38-macosx_10_9_x86_64.whl (7.2 MB)\r\n",
      "\u001B[K     |████████████████████████████████| 7.2 MB 2.8 MB/s eta 0:00:01\r\n",
      "\u001B[?25hCollecting numba>=0.35\r\n",
      "  Downloading numba-0.53.1-cp38-cp38-macosx_10_14_x86_64.whl (2.2 MB)\r\n",
      "\u001B[K     |████████████████████████████████| 2.2 MB 2.1 MB/s eta 0:00:01\r\n",
      "\u001B[?25hCollecting statsmodels\r\n",
      "  Downloading statsmodels-0.12.2-cp38-cp38-macosx_10_15_x86_64.whl (9.5 MB)\r\n",
      "\u001B[K     |████████████████████████████████| 9.5 MB 2.7 MB/s eta 0:00:01     |████████████████▍               | 4.9 MB 443 kB/s eta 0:00:11\r\n",
      "\u001B[?25hRequirement already satisfied: setuptools in /Users/simonwolf/opt/anaconda3/envs/pds21_project/lib/python3.8/site-packages (from numba>=0.35->pyod->yellowcab==0.0.1.dev1) (52.0.0.post20210125)\r\n",
      "Collecting llvmlite<0.37,>=0.36.0rc1\r\n",
      "  Downloading llvmlite-0.36.0-cp38-cp38-macosx_10_9_x86_64.whl (18.5 MB)\r\n",
      "\u001B[K     |████████████████████████████████| 18.5 MB 1.3 MB/s eta 0:00:01    |█████▏                          | 3.0 MB 3.7 MB/s eta 0:00:05\r\n",
      "\u001B[?25hRequirement already satisfied: threadpoolctl>=2.0.0 in /Users/simonwolf/opt/anaconda3/envs/pds21_project/lib/python3.8/site-packages (from scikit-learn->yellowcab==0.0.1.dev1) (2.1.0)\r\n",
      "Collecting kiwisolver>=1.0.1\r\n",
      "  Downloading kiwisolver-1.3.1-cp38-cp38-macosx_10_9_x86_64.whl (61 kB)\r\n",
      "\u001B[K     |████████████████████████████████| 61 kB 296 kB/s eta 0:00:01\r\n",
      "\u001B[?25hCollecting cycler>=0.10\r\n",
      "  Using cached cycler-0.10.0-py2.py3-none-any.whl (6.5 kB)\r\n",
      "Collecting pillow>=6.2.0\r\n",
      "  Downloading Pillow-8.2.0-cp38-cp38-macosx_10_10_x86_64.whl (2.8 MB)\r\n",
      "\u001B[K     |████████████████████████████████| 2.8 MB 2.5 MB/s eta 0:00:01\r\n",
      "\u001B[?25hRequirement already satisfied: pyparsing>=2.2.1 in /Users/simonwolf/opt/anaconda3/envs/pds21_project/lib/python3.8/site-packages (from matplotlib->pyod->yellowcab==0.0.1.dev1) (2.4.7)\r\n",
      "Collecting patsy>=0.5\r\n",
      "  Downloading patsy-0.5.1-py2.py3-none-any.whl (231 kB)\r\n",
      "\u001B[K     |████████████████████████████████| 231 kB 2.7 MB/s eta 0:00:01\r\n",
      "\u001B[?25hBuilding wheels for collected packages: pyod\r\n",
      "  Building wheel for pyod (setup.py) ... \u001B[?25l-\b \bdone\r\n",
      "\u001B[?25h  Created wheel for pyod: filename=pyod-0.8.8-py3-none-any.whl size=116965 sha256=e3c875e54fc42df399796ed08f64739f5a0b1350f93a5a2ebca172f4f7b9fe50\r\n",
      "  Stored in directory: /Users/simonwolf/Library/Caches/pip/wheels/3e/f3/a1/cefa187f3d8ef8d919dc6dc5b3397df0db69a309c7fec5fa63\r\n",
      "Successfully built pyod\r\n",
      "Installing collected packages: pillow, patsy, llvmlite, kiwisolver, cycler, statsmodels, numba, matplotlib, pyod, yellowcab\r\n",
=======
      "Obtaining file:///Users/christianbergen/Documents/prog/pds21\r\n",
      "Requirement already satisfied: pandas in /opt/anaconda3/envs/pds_env/lib/python3.8/site-packages (from yellowcab==0.0.1.dev1) (1.2.3)\r\n",
      "Requirement already satisfied: numpy in /opt/anaconda3/envs/pds_env/lib/python3.8/site-packages (from yellowcab==0.0.1.dev1) (1.19.2)\r\n",
      "Requirement already satisfied: click in /opt/anaconda3/envs/pds_env/lib/python3.8/site-packages (from yellowcab==0.0.1.dev1) (7.1.2)\r\n",
      "Requirement already satisfied: scikit-learn in /opt/anaconda3/envs/pds_env/lib/python3.8/site-packages (from yellowcab==0.0.1.dev1) (0.24.1)\r\n",
      "Requirement already satisfied: pyarrow in /opt/anaconda3/envs/pds_env/lib/python3.8/site-packages (from yellowcab==0.0.1.dev1) (3.0.0)\r\n",
      "Requirement already satisfied: python-dateutil>=2.7.3 in /opt/anaconda3/envs/pds_env/lib/python3.8/site-packages (from pandas->yellowcab==0.0.1.dev1) (2.8.1)\r\n",
      "Requirement already satisfied: pytz>=2017.3 in /opt/anaconda3/envs/pds_env/lib/python3.8/site-packages (from pandas->yellowcab==0.0.1.dev1) (2021.1)\r\n",
      "Requirement already satisfied: six>=1.5 in /opt/anaconda3/envs/pds_env/lib/python3.8/site-packages (from python-dateutil>=2.7.3->pandas->yellowcab==0.0.1.dev1) (1.15.0)\r\n",
      "Requirement already satisfied: threadpoolctl>=2.0.0 in /opt/anaconda3/envs/pds_env/lib/python3.8/site-packages (from scikit-learn->yellowcab==0.0.1.dev1) (2.1.0)\r\n",
      "Requirement already satisfied: joblib>=0.11 in /opt/anaconda3/envs/pds_env/lib/python3.8/site-packages (from scikit-learn->yellowcab==0.0.1.dev1) (1.0.1)\r\n",
      "Requirement already satisfied: scipy>=0.19.1 in /opt/anaconda3/envs/pds_env/lib/python3.8/site-packages (from scikit-learn->yellowcab==0.0.1.dev1) (1.6.2)\r\n",
      "Installing collected packages: yellowcab\r\n",
>>>>>>> 442603ed
      "  Attempting uninstall: yellowcab\r\n",
      "    Found existing installation: yellowcab 0.0.1.dev1\r\n",
      "    Uninstalling yellowcab-0.0.1.dev1:\r\n",
      "      Successfully uninstalled yellowcab-0.0.1.dev1\r\n",
      "  Running setup.py develop for yellowcab\r\n",
<<<<<<< HEAD
      "Successfully installed cycler-0.10.0 kiwisolver-1.3.1 llvmlite-0.36.0 matplotlib-3.4.1 numba-0.53.1 patsy-0.5.1 pillow-8.2.0 pyod-0.8.8 statsmodels-0.12.2 yellowcab\r\n"
=======
      "Successfully installed yellowcab\r\n"
>>>>>>> 442603ed
     ]
    }
   ],
   "source": [
    "!pip install -e .."
   ]
  },
  {
   "cell_type": "code",
   "execution_count": 2,
   "metadata": {
    "pycharm": {
     "name": "#%%\n"
    }
   },
   "outputs": [],
   "source": [
    "import yellowcab\n",
<<<<<<< HEAD
    "import pandas as pd"
   ]
  },
  {
   "cell_type": "code",
   "execution_count": 3,
   "metadata": {},
   "outputs": [
    {
     "name": "stdout",
     "output_type": "stream",
     "text": [
      "Data file not found. Path was /Users/simonwolf/git/pds21/notebooks/../data/input/<My_data>.parquet\n"
     ]
    }
   ],
   "source": [
    "trips_df = yellowcab.io.read_file()"
   ]
  },
  {
   "cell_type": "code",
   "execution_count": 7,
   "metadata": {},
   "outputs": [],
   "source": []
=======
    "\n",
    "\n",
    "\n"
   ]
>>>>>>> 442603ed
  }
 ],
 "metadata": {
  "kernelspec": {
   "display_name": "Python 3",
   "language": "python",
   "name": "python3"
  },
  "language_info": {
   "codemirror_mode": {
    "name": "ipython",
    "version": 3
   },
   "file_extension": ".py",
   "mimetype": "text/x-python",
   "name": "python",
   "nbconvert_exporter": "python",
   "pygments_lexer": "ipython3",
   "version": "3.8.8"
  }
 },
 "nbformat": 4,
 "nbformat_minor": 4
}<|MERGE_RESOLUTION|>--- conflicted
+++ resolved
@@ -9,54 +9,6 @@
      "name": "stdout",
      "output_type": "stream",
      "text": [
-<<<<<<< HEAD
-      "Obtaining file:///Users/simonwolf/git/pds21\r\n",
-      "Requirement already satisfied: pandas in /Users/simonwolf/opt/anaconda3/envs/pds21_project/lib/python3.8/site-packages (from yellowcab==0.0.1.dev1) (1.2.4)\r\n",
-      "Requirement already satisfied: click in /Users/simonwolf/opt/anaconda3/envs/pds21_project/lib/python3.8/site-packages (from yellowcab==0.0.1.dev1) (7.1.2)\r\n",
-      "Requirement already satisfied: scikit-learn in /Users/simonwolf/opt/anaconda3/envs/pds21_project/lib/python3.8/site-packages (from yellowcab==0.0.1.dev1) (0.24.1)\r\n",
-      "Requirement already satisfied: pyarrow in /Users/simonwolf/opt/anaconda3/envs/pds21_project/lib/python3.8/site-packages (from yellowcab==0.0.1.dev1) (3.0.0)\r\n",
-      "Requirement already satisfied: numpy in /Users/simonwolf/opt/anaconda3/envs/pds21_project/lib/python3.8/site-packages (from yellowcab==0.0.1.dev1) (1.20.2)\r\n",
-      "Requirement already satisfied: scipy in /Users/simonwolf/opt/anaconda3/envs/pds21_project/lib/python3.8/site-packages (from yellowcab==0.0.1.dev1) (1.6.2)\r\n",
-      "Collecting pyod\r\n",
-      "  Downloading pyod-0.8.8.tar.gz (102 kB)\r\n",
-      "\u001B[K     |████████████████████████████████| 102 kB 3.0 MB/s eta 0:00:01\r\n",
-      "\u001B[?25hRequirement already satisfied: python-dateutil>=2.7.3 in /Users/simonwolf/opt/anaconda3/envs/pds21_project/lib/python3.8/site-packages (from pandas->yellowcab==0.0.1.dev1) (2.8.1)\r\n",
-      "Requirement already satisfied: pytz>=2017.3 in /Users/simonwolf/opt/anaconda3/envs/pds21_project/lib/python3.8/site-packages (from pandas->yellowcab==0.0.1.dev1) (2021.1)\r\n",
-      "Requirement already satisfied: six>=1.5 in /Users/simonwolf/opt/anaconda3/envs/pds21_project/lib/python3.8/site-packages (from python-dateutil>=2.7.3->pandas->yellowcab==0.0.1.dev1) (1.15.0)\r\n",
-      "Requirement already satisfied: joblib in /Users/simonwolf/opt/anaconda3/envs/pds21_project/lib/python3.8/site-packages (from pyod->yellowcab==0.0.1.dev1) (1.0.1)\r\n",
-      "Collecting matplotlib\r\n",
-      "  Downloading matplotlib-3.4.1-cp38-cp38-macosx_10_9_x86_64.whl (7.2 MB)\r\n",
-      "\u001B[K     |████████████████████████████████| 7.2 MB 2.8 MB/s eta 0:00:01\r\n",
-      "\u001B[?25hCollecting numba>=0.35\r\n",
-      "  Downloading numba-0.53.1-cp38-cp38-macosx_10_14_x86_64.whl (2.2 MB)\r\n",
-      "\u001B[K     |████████████████████████████████| 2.2 MB 2.1 MB/s eta 0:00:01\r\n",
-      "\u001B[?25hCollecting statsmodels\r\n",
-      "  Downloading statsmodels-0.12.2-cp38-cp38-macosx_10_15_x86_64.whl (9.5 MB)\r\n",
-      "\u001B[K     |████████████████████████████████| 9.5 MB 2.7 MB/s eta 0:00:01     |████████████████▍               | 4.9 MB 443 kB/s eta 0:00:11\r\n",
-      "\u001B[?25hRequirement already satisfied: setuptools in /Users/simonwolf/opt/anaconda3/envs/pds21_project/lib/python3.8/site-packages (from numba>=0.35->pyod->yellowcab==0.0.1.dev1) (52.0.0.post20210125)\r\n",
-      "Collecting llvmlite<0.37,>=0.36.0rc1\r\n",
-      "  Downloading llvmlite-0.36.0-cp38-cp38-macosx_10_9_x86_64.whl (18.5 MB)\r\n",
-      "\u001B[K     |████████████████████████████████| 18.5 MB 1.3 MB/s eta 0:00:01    |█████▏                          | 3.0 MB 3.7 MB/s eta 0:00:05\r\n",
-      "\u001B[?25hRequirement already satisfied: threadpoolctl>=2.0.0 in /Users/simonwolf/opt/anaconda3/envs/pds21_project/lib/python3.8/site-packages (from scikit-learn->yellowcab==0.0.1.dev1) (2.1.0)\r\n",
-      "Collecting kiwisolver>=1.0.1\r\n",
-      "  Downloading kiwisolver-1.3.1-cp38-cp38-macosx_10_9_x86_64.whl (61 kB)\r\n",
-      "\u001B[K     |████████████████████████████████| 61 kB 296 kB/s eta 0:00:01\r\n",
-      "\u001B[?25hCollecting cycler>=0.10\r\n",
-      "  Using cached cycler-0.10.0-py2.py3-none-any.whl (6.5 kB)\r\n",
-      "Collecting pillow>=6.2.0\r\n",
-      "  Downloading Pillow-8.2.0-cp38-cp38-macosx_10_10_x86_64.whl (2.8 MB)\r\n",
-      "\u001B[K     |████████████████████████████████| 2.8 MB 2.5 MB/s eta 0:00:01\r\n",
-      "\u001B[?25hRequirement already satisfied: pyparsing>=2.2.1 in /Users/simonwolf/opt/anaconda3/envs/pds21_project/lib/python3.8/site-packages (from matplotlib->pyod->yellowcab==0.0.1.dev1) (2.4.7)\r\n",
-      "Collecting patsy>=0.5\r\n",
-      "  Downloading patsy-0.5.1-py2.py3-none-any.whl (231 kB)\r\n",
-      "\u001B[K     |████████████████████████████████| 231 kB 2.7 MB/s eta 0:00:01\r\n",
-      "\u001B[?25hBuilding wheels for collected packages: pyod\r\n",
-      "  Building wheel for pyod (setup.py) ... \u001B[?25l-\b \bdone\r\n",
-      "\u001B[?25h  Created wheel for pyod: filename=pyod-0.8.8-py3-none-any.whl size=116965 sha256=e3c875e54fc42df399796ed08f64739f5a0b1350f93a5a2ebca172f4f7b9fe50\r\n",
-      "  Stored in directory: /Users/simonwolf/Library/Caches/pip/wheels/3e/f3/a1/cefa187f3d8ef8d919dc6dc5b3397df0db69a309c7fec5fa63\r\n",
-      "Successfully built pyod\r\n",
-      "Installing collected packages: pillow, patsy, llvmlite, kiwisolver, cycler, statsmodels, numba, matplotlib, pyod, yellowcab\r\n",
-=======
       "Obtaining file:///Users/christianbergen/Documents/prog/pds21\r\n",
       "Requirement already satisfied: pandas in /opt/anaconda3/envs/pds_env/lib/python3.8/site-packages (from yellowcab==0.0.1.dev1) (1.2.3)\r\n",
       "Requirement already satisfied: numpy in /opt/anaconda3/envs/pds_env/lib/python3.8/site-packages (from yellowcab==0.0.1.dev1) (1.19.2)\r\n",
@@ -70,17 +22,12 @@
       "Requirement already satisfied: joblib>=0.11 in /opt/anaconda3/envs/pds_env/lib/python3.8/site-packages (from scikit-learn->yellowcab==0.0.1.dev1) (1.0.1)\r\n",
       "Requirement already satisfied: scipy>=0.19.1 in /opt/anaconda3/envs/pds_env/lib/python3.8/site-packages (from scikit-learn->yellowcab==0.0.1.dev1) (1.6.2)\r\n",
       "Installing collected packages: yellowcab\r\n",
->>>>>>> 442603ed
       "  Attempting uninstall: yellowcab\r\n",
       "    Found existing installation: yellowcab 0.0.1.dev1\r\n",
       "    Uninstalling yellowcab-0.0.1.dev1:\r\n",
       "      Successfully uninstalled yellowcab-0.0.1.dev1\r\n",
       "  Running setup.py develop for yellowcab\r\n",
-<<<<<<< HEAD
-      "Successfully installed cycler-0.10.0 kiwisolver-1.3.1 llvmlite-0.36.0 matplotlib-3.4.1 numba-0.53.1 patsy-0.5.1 pillow-8.2.0 pyod-0.8.8 statsmodels-0.12.2 yellowcab\r\n"
-=======
       "Successfully installed yellowcab\r\n"
->>>>>>> 442603ed
      ]
     }
    ],
@@ -99,39 +46,10 @@
    "outputs": [],
    "source": [
     "import yellowcab\n",
-<<<<<<< HEAD
-    "import pandas as pd"
-   ]
-  },
-  {
-   "cell_type": "code",
-   "execution_count": 3,
-   "metadata": {},
-   "outputs": [
-    {
-     "name": "stdout",
-     "output_type": "stream",
-     "text": [
-      "Data file not found. Path was /Users/simonwolf/git/pds21/notebooks/../data/input/<My_data>.parquet\n"
-     ]
-    }
-   ],
-   "source": [
-    "trips_df = yellowcab.io.read_file()"
-   ]
-  },
-  {
-   "cell_type": "code",
-   "execution_count": 7,
-   "metadata": {},
-   "outputs": [],
-   "source": []
-=======
     "\n",
     "\n",
     "\n"
    ]
->>>>>>> 442603ed
   }
  ],
  "metadata": {
@@ -150,7 +68,7 @@
    "name": "python",
    "nbconvert_exporter": "python",
    "pygments_lexer": "ipython3",
-   "version": "3.8.8"
+   "version": "3.9.2"
   }
  },
  "nbformat": 4,
